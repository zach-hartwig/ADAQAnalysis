/////////////////////////////////////////////////////////////////////////////////
//                                                                             //
//                           Copyright (C) 2012-2015                           //
//                 Zachary Seth Hartwig : All rights reserved                  //
//                                                                             //
//      The ADAQAnalysis source code is licensed under the GNU GPL v3.0.       //
//      You have the right to modify and/or redistribute this source code      //      
//      under the terms specified in the license, which may be found online    //
//      at http://www.gnu.org/licenses or at $ADAQANALYSIS/License.txt.        //
//                                                                             //
/////////////////////////////////////////////////////////////////////////////////

/////////////////////////////////////////////////////////////////////////////////
// 
// name: AAGraphics.cc
// date: 11 Aug 14
// auth: Zach Hartwig
// mail: hartwig@psfc.mit.edu
// 
// desc: The AAGraphics class is responsible for the plotting of all
//       graphical objects, including waveforms, spectra, PSD
//       histograms, and associated fits, lines, fill regions, etc.
//       It receives a pointer to the main embedded ROOT canvas from
//       the AAInterface class so that it may populate it with all
//       required graphical objects. The AASettings object, which
//       contains all values of the widgets from the GUI, is made
//       available to the class so that the necessary values may be
//       used in plotting the various objects.
//
/////////////////////////////////////////////////////////////////////////////////


// ROOT
#include <TROOT.h>
#include <TStyle.h>
#include <TMarker.h>
#include <TPaletteAxis.h>
#include <TFrame.h>
#include <TPad.h>
#include <TColorWheel.h>
#include <TGClient.h>
#include <TRootCanvas.h>
#include <THashList.h>


// C++
#include <iostream>
#include <cmath>
#include <sstream>
using namespace std;


// AA
#include "AAGraphics.hh"


// The static meyer's singleton 
AAGraphics *AAGraphics::TheGraphicsManager = 0;


// Access method to the Meyer's singleton pointer
AAGraphics *AAGraphics::GetInstance()
{ return TheGraphicsManager; }


AAGraphics::AAGraphics()
  : Trigger_L(new TLine), Floor_L(new TLine), ZSCeiling_L(new TLine), Baseline_B(new TBox), 
    LPeakDelimiter_L(new TLine), RPeakDelimiter_L(new TLine), IntegrationRegion_B(new TBox),
    PSDPeakOffset_L(new TLine), PSDTailOffset_L(new TLine), PSDTailIntegral_B(new TBox),
    PearsonLowerLimit_L(new TLine), PearsonMiddleLimit_L(new TLine), PearsonUpperLimit_L(new TLine),
    HCalibration_L(new TLine), VCalibration_L(new TLine), EdgeBoundingBox_B(new TBox),
    EALine_L(new TLine), EABox_B(new TBox), DerivativeReference_L(new TLine),
    CanvasContentType(zEmpty), 
    WaveformColor(kBlue), WaveformLineWidth(1), WaveformMarkerSize(1.),
    SpectrumLineColor(kBlue), SpectrumLineWidth(2), 
    SpectrumFillColor(kRed), SpectrumFillStyle(3002)
{
  if(TheGraphicsManager)
    cout << "\nERROR! TheGraphicsManager was constructed twice\n" << endl;
  TheGraphicsManager = this;

  // All of the graphical objects for waveform and spectral analysis
  // (TLines, TBoxes, etc) are declared once in order to save memory
  // and prevent memory leaks. Attributes are set here and then actual
  // drawing is carried out via the TLine::DrawLine() or
  // TBox::DrawBox() methods.

  // Graphical objects for waveform analysis

  Trigger_L->SetLineStyle(7);
  Trigger_L->SetLineColor(kRed);
  Trigger_L->SetLineWidth(2);

  Floor_L->SetLineStyle(7);
  Floor_L->SetLineColor(kRed);
  Floor_L->SetLineWidth(2);

  ZSCeiling_L->SetLineStyle(7);
  ZSCeiling_L->SetLineColor(kViolet+1);
  ZSCeiling_L->SetLineWidth(2);

  Baseline_B->SetFillStyle(3002);
  Baseline_B->SetFillColor(8);

  LPeakDelimiter_L->SetLineStyle(7);
  LPeakDelimiter_L->SetLineColor(kGreen+3);
  LPeakDelimiter_L->SetLineWidth(2);
  
  RPeakDelimiter_L->SetLineStyle(7);
  RPeakDelimiter_L->SetLineColor(kGreen+1);
  RPeakDelimiter_L->SetLineWidth(2);

  IntegrationRegion_B->SetFillColor(kGreen+2);
  IntegrationRegion_B->SetFillStyle(3003);

  PSDPeakOffset_L->SetLineStyle(7);
  PSDPeakOffset_L->SetLineColor(kMagenta+3);
  PSDPeakOffset_L->SetLineWidth(2);

  PSDTailOffset_L->SetLineStyle(7);
  PSDTailOffset_L->SetLineColor(kMagenta+1);
  PSDTailOffset_L->SetLineWidth(2);

  PSDTailIntegral_B->SetFillColor(kMagenta+2);
  PSDTailIntegral_B->SetFillStyle(3003);

  PearsonLowerLimit_L->SetLineStyle(7);
  PearsonLowerLimit_L->SetLineColor(kBlue);
  PearsonLowerLimit_L->SetLineWidth(2);

  PearsonMiddleLimit_L->SetLineStyle(7);
  PearsonMiddleLimit_L->SetLineColor(kGreen+2);
  PearsonMiddleLimit_L->SetLineWidth(2);
  
  PearsonUpperLimit_L->SetLineStyle(7);
  PearsonUpperLimit_L->SetLineColor(kBlue);
  PearsonUpperLimit_L->SetLineWidth(2);


  // Graphical objects for spectral analysis
  
  HCalibration_L->SetLineStyle(7);
  HCalibration_L->SetLineColor(kRed);
  HCalibration_L->SetLineWidth(2);

  VCalibration_L->SetLineStyle(7);
  VCalibration_L->SetLineColor(kRed);
  VCalibration_L->SetLineWidth(2);

  EdgeBoundingBox_B->SetFillColor(kRed);
  EdgeBoundingBox_B->SetFillStyle(3002);

  EALine_L->SetLineStyle(7);
  EALine_L->SetLineColor(kOrange+7);
  EALine_L->SetLineWidth(2);
  
  EABox_B->SetFillColor(kOrange+7);
  EABox_B->SetFillStyle(3002);

  DerivativeReference_L->SetLineStyle(7);
  DerivativeReference_L->SetLineColor(kRed);
  DerivativeReference_L->SetLineWidth(2);

  // Get the pointer to the computation manager
  ComputationMgr = AAComputation::GetInstance();

  ColorWheel = new TColorWheel;
}


AAGraphics::~AAGraphics()
{
  delete TheGraphicsManager;
}


void AAGraphics::PlotWaveform(int Color)
{
  TH1F *Waveform_H = 0;
  
  int Channel = ADAQSettings->WaveformChannel;
  int Waveform = ADAQSettings->WaveformToPlot;
  
  if(ADAQSettings->RawWaveform)
    Waveform_H = ComputationMgr->CalculateRawWaveform(Channel, Waveform);

  else if(ADAQSettings->BSWaveform)
    Waveform_H = ComputationMgr->CalculateBSWaveform(Channel, Waveform);

  else if(ADAQSettings->ZSWaveform)
    Waveform_H = ComputationMgr->CalculateZSWaveform(Channel, Waveform);
  
  if(ADAQSettings->WaveformAnalysis)
    ComputationMgr->AnalyzeWaveform(Waveform_H);
  

  // Determine the X-axis size and min/max values
  int XAxisSize = Waveform_H->GetNbinsX();

  double XMin = ADAQSettings->XAxisMin * XAxisSize;
  double XMax = ADAQSettings->XAxisMax * XAxisSize;

  // Determine the Y-axis size (dependent on whether or not the user
  // has opted to allow the Y-axis range to be automatically
  // determined by the size of the waveform or fix the Y-Axis range
  // with the vertical double slider positions) and min/max values

  double YMin, YMax, YAxisSize;
  
  if(ADAQSettings->CanvasYAxisLog){
<<<<<<< HEAD
    YMin = 16383 * (1 - ADAQSettings->YAxisMax);
    YMax = 16383 * (1 - ADAQSettings->YAxisMin);
=======
    YMin = 16100 * (1 - ADAQSettings->YAxisMax);
    YMax = 16100 * (1 - ADAQSettings->YAxisMin);
>>>>>>> ad0b2e4c
    
    if(YMin == 0)
      YMin = 0.05;
  }
  else if(ADAQSettings->PlotYAxisWithAutoRange){
    YMin = Waveform_H->GetBinContent(Waveform_H->GetMinimumBin()) - 10;
    YMax = Waveform_H->GetBinContent(Waveform_H->GetMaximumBin()) + 10;
  }
  else{
<<<<<<< HEAD
    YMin = (16383 * (1 - ADAQSettings->YAxisMax))-30;
    YMax = 16383 * (1 - ADAQSettings->YAxisMin);
=======
    YMin = (16100 * (1 - ADAQSettings->YAxisMax))-30;
    YMax = 16100 * (1 - ADAQSettings->YAxisMin);
>>>>>>> ad0b2e4c
  }

  YAxisSize = YMax - YMin;


  string Title, XTitle, YTitle;
  
  if(ADAQSettings->OverrideGraphicalDefault){
    Title = ADAQSettings->PlotTitle;
    XTitle = ADAQSettings->XAxisTitle;
    YTitle = ADAQSettings->YAxisTitle;
  }
  else{
    Title = "Digitized Waveform";
    XTitle = "Time [4 ns samples]";
    YTitle = "Voltage [ADC]";
  }
  
  int XDivs = ADAQSettings->XDivs;
  int YDivs = ADAQSettings->YDivs;

  TheCanvas->SetLeftMargin(0.13);
  TheCanvas->SetBottomMargin(0.12);
  TheCanvas->SetRightMargin(0.05);

  gPad->SetGrid(ADAQSettings->CanvasGrid, ADAQSettings->CanvasGrid);
  gPad->SetLogx(ADAQSettings->CanvasXAxisLog);
  gPad->SetLogy(ADAQSettings->CanvasYAxisLog);

  Waveform_H->SetTitle(Title.c_str());

  Waveform_H->GetXaxis()->SetTitle(XTitle.c_str());
  Waveform_H->GetXaxis()->SetTitleSize(ADAQSettings->XSize);
  Waveform_H->GetXaxis()->SetLabelSize(ADAQSettings->XSize);
  Waveform_H->GetXaxis()->SetTitleOffset(ADAQSettings->XOffset);
  Waveform_H->GetXaxis()->CenterTitle();
  Waveform_H->GetXaxis()->SetRangeUser(XMin, XMax);
  Waveform_H->GetXaxis()->SetNdivisions(XDivs, true);

  Waveform_H->GetYaxis()->SetTitle(YTitle.c_str());
  Waveform_H->GetYaxis()->SetTitleSize(ADAQSettings->YSize);
  Waveform_H->GetYaxis()->SetLabelSize(ADAQSettings->YSize);
  Waveform_H->GetYaxis()->SetTitleOffset(ADAQSettings->YOffset);
  Waveform_H->GetYaxis()->CenterTitle();
  Waveform_H->GetYaxis()->SetNdivisions(YDivs, true);

  Waveform_H->SetMinimum(YMin);
  Waveform_H->SetMaximum(YMax);

  Waveform_H->SetLineColor(WaveformColor);
  Waveform_H->SetLineWidth(ADAQSettings->WaveformLineWidth);

  Waveform_H->SetStats(false);  
  
  Waveform_H->SetMarkerStyle(24);
  Waveform_H->SetMarkerSize(ADAQSettings->WaveformMarkerSize);
  Waveform_H->SetMarkerColor(WaveformColor);
  
  string DrawString;
  if(ADAQSettings->WaveformCurve)
    DrawString = "C";
  else if(ADAQSettings->WaveformMarkers)
    DrawString = "P";
  else if(ADAQSettings->WaveformBoth)
    DrawString = "CP";
  
  Waveform_H->Draw(DrawString.c_str());
    
  if(ADAQSettings->PlotZeroSuppressionCeiling)
    ZSCeiling_L->DrawLine(XMin,
			  ADAQSettings->ZeroSuppressionCeiling,
			  XMax,
			  ADAQSettings->ZeroSuppressionCeiling);

  if(ADAQSettings->PlotTrigger)
    Trigger_L->DrawLine(XMin,
			ComputationMgr->GetADAQMeasurementParameters()->TriggerThreshold[Channel], 
			XMax,
			ComputationMgr->GetADAQMeasurementParameters()->TriggerThreshold[Channel]);
  
  if(ADAQSettings->PlotBaselineCalcRegion and !ADAQSettings->ZSWaveform){
    double Baseline = ComputationMgr->CalculateBaseline(Waveform_H);
    double BaselinePlotMinValue = Baseline - (0.04 * YAxisSize);
    double BaselinePlotMaxValue = Baseline + (0.04 * YAxisSize);

    double Stuff = ComputationMgr->CalculateBaseline(Waveform_H);

    if(ADAQSettings->BSWaveform){
      BaselinePlotMinValue = -0.04 * YAxisSize;
      BaselinePlotMaxValue = 0.04 * YAxisSize;
    }
    Baseline_B->DrawBox(ADAQSettings->BaselineCalcMin,
			BaselinePlotMinValue,
			ADAQSettings->BaselineCalcMax,
			BaselinePlotMaxValue);
  }
  
  if(ADAQSettings->PlotFloor)
    Floor_L->DrawLine(XMin, ADAQSettings->Floor, XMax, ADAQSettings->Floor);
  
  if(ADAQSettings->FindPeaks){
    ComputationMgr->FindPeaks(Waveform_H);
    
    if(ADAQSettings->UsePSDFilters[ADAQSettings->PSDChannel])
      ComputationMgr->CalculatePSDIntegrals(false);
    
    vector<PeakInfoStruct> PeakInfoVec = ComputationMgr->GetPeakInfoVec();
    
    vector<PeakInfoStruct>::iterator it;
    for(it = PeakInfoVec.begin(); it != PeakInfoVec.end(); it++){

      ////////////////////////
      // Color waveform by PSD 

      if(ADAQSettings->UsePSDFilters[ADAQSettings->PSDChannel]){
	
	if((*it).PSDFilterFlag)
	  Waveform_H->SetLineColor(kRed);
	else
	  Waveform_H->SetLineColor(kGreen+2);
	
	string NewDrawString = DrawString + " SAME";
	Waveform_H->Draw(DrawString.c_str());
      }


      ////////////////////
      // Plot peak markers
      
      TMarker *PeakMarker = new TMarker((*it).PeakPosX,
					(*it).PeakPosY*1.15,
					it-PeakInfoVec.begin());
      
      PeakMarker->SetMarkerColor(kRed);
      PeakMarker->SetMarkerStyle(23);
      PeakMarker->SetMarkerSize(2.0);
      PeakMarker->Draw();

      
      /////////////////
      // Plot crossings

      if(ADAQSettings->PlotCrossings){
	TMarker *Low2HighMarker = new TMarker((*it).PeakLimit_Lower,
					      ADAQSettings->Floor,
					      it-PeakInfoVec.begin());
	Low2HighMarker->SetMarkerColor(kGreen+3);
	Low2HighMarker->SetMarkerStyle(29);
	Low2HighMarker->SetMarkerSize(2.0);
	Low2HighMarker->Draw();
	
	TMarker *High2LowMarker = new TMarker((*it).PeakLimit_Upper, 
					      ADAQSettings->Floor,
					      it-PeakInfoVec.begin());
	High2LowMarker->SetMarkerColor(kGreen+1);
	High2LowMarker->SetMarkerStyle(29);
	High2LowMarker->SetMarkerSize(2.0);
	High2LowMarker->Draw();
      }


      //////////////////////////
      // Plot integration region

      if(ADAQSettings->PlotPeakIntegrationRegion){

	LPeakDelimiter_L->DrawLine((*it).PeakLimit_Lower,
				   YMin,
				   (*it).PeakLimit_Lower,
				   YMax);
	
	RPeakDelimiter_L->DrawLine((*it).PeakLimit_Upper,
				   YMin,
				   (*it).PeakLimit_Upper,
				   YMax);    
	
	if((*it).PileupFlag == true)
	  IntegrationRegion_B->SetFillColor(kRed);
	else
	  IntegrationRegion_B->SetFillColor(kGreen+2);
	
	IntegrationRegion_B->DrawBox((*it).PeakLimit_Lower,
				     YMin,
				     (*it).PeakLimit_Upper,
				     YMax);
      }
      

      //////////////////////////////
      // Plot PSD integration region
      
      if(ADAQSettings->PSDEnable and ADAQSettings->PSDPlotTailIntegrationRegion)
	if(ADAQSettings->PSDChannel == ADAQSettings->WaveformChannel){
	  
	  int PeakOffset = ADAQSettings->PSDPeakOffset;
	  int LowerPos = (*it).PeakPosX + PeakOffset;
	  
	  int TailOffset = ADAQSettings->PSDTailOffset;
	  int UpperPos = (*it).PeakLimit_Upper + TailOffset;
	  
	  PSDPeakOffset_L->DrawLine(LowerPos, YMin, LowerPos, YMax);
	  PSDTailIntegral_B->DrawBox(LowerPos, YMin, UpperPos, YMax);
	  PSDTailOffset_L->DrawLine(UpperPos, YMin, UpperPos, YMax);
	}
    }
  }
    
  // Set the class member int that tells the code what is currently
  // plotted on the embedded canvas. This is important for influencing
  // the behavior of the vertical and horizontal double sliders used
  // to "zoom" on the canvas contents
  CanvasContentType = zWaveform;
  
  if(ADAQSettings->PlotPearsonIntegration){
    ComputationMgr->IntegratePearsonWaveform(ADAQSettings->WaveformToPlot);
    PlotPearsonIntegration();
    
    PearsonLowerLimit_L->DrawLine(ADAQSettings->PearsonLowerLimit,
				  YMin,
				  ADAQSettings->PearsonLowerLimit,
				  YMax);
    
    if(ADAQSettings->IntegrateFitToPearson)
      PearsonMiddleLimit_L->DrawLine(ADAQSettings->PearsonMiddleLimit,
				     YMin,
				     ADAQSettings->PearsonMiddleLimit,
				     YMax);
    
    PearsonUpperLimit_L->DrawLine(ADAQSettings->PearsonUpperLimit,
				  YMin,
				  ADAQSettings->PearsonUpperLimit,
				  YMax);
  }
  TheCanvas->Update();
}


void AAGraphics::PlotPearsonIntegration()
{
  // The RFQ current signal is overplotted on the current canvas and
  // then the integration region is overplotted on top of that

  TH1F *PearsonSignal_H = ComputationMgr->CalculateBSWaveform(ADAQSettings->PearsonChannel,
							      ADAQSettings->WaveformToPlot,
							      true);

  PearsonSignal_H->SetLineColor(kRed);
  PearsonSignal_H->Draw("SAME");

  if(ADAQSettings->IntegrateRawPearson){
    TH1F *PearsonIntegration_H = ComputationMgr->GetPearsonRawIntegration();

    PearsonIntegration_H->SetFillColor(kBlue);
    PearsonIntegration_H->SetLineColor(2);
    PearsonIntegration_H->SetFillStyle(3001);
    PearsonIntegration_H->GetXaxis()->SetRangeUser(ADAQSettings->PearsonLowerLimit, 
						   ADAQSettings->PearsonUpperLimit);
    PearsonIntegration_H->Draw("BC SAME");
  }
  else if(ADAQSettings->IntegrateFitToPearson){
    TH1F *PearsonRiseFit_H = ComputationMgr->GetPearsonRiseFit();
    PearsonRiseFit_H->SetLineColor(kGreen+2);
    PearsonRiseFit_H->SetFillColor(kGreen+2);
    PearsonRiseFit_H->SetFillStyle(3001);
    PearsonRiseFit_H->Draw("BC SAME");

    TH1F *PearsonPlateauFit_H = ComputationMgr->GetPearsonPlateauFit();
    PearsonPlateauFit_H->SetLineColor(kBlue);
    PearsonPlateauFit_H->SetFillColor(kBlue);
    PearsonPlateauFit_H->SetFillStyle(3001);
    PearsonPlateauFit_H->Draw("BC SAME");
  }
}

void AAGraphics::PlotSpectrum()
{
  //////////////////////////////////
  // Determine main spectrum to plot

  //TH1F *Spectrum_H = 0;
  
  if(ADAQSettings->FindBackground and ADAQSettings->PlotLessBackground)
    Spectrum_H = ComputationMgr->GetSpectrumWithoutBackground();
  else
    Spectrum_H = ComputationMgr->GetSpectrum();
  
  if(!Spectrum_H)
    return;

  double XMin = Spectrum_H->GetXaxis()->GetXmax() * ADAQSettings->XAxisMin;
  double XMax = Spectrum_H->GetXaxis()->GetXmax() * ADAQSettings->XAxisMax;
  
  Spectrum_H->GetXaxis()->SetRangeUser(XMin, XMax);


  double YMin, YMax;
  if(ADAQSettings->CanvasYAxisLog and ADAQSettings->YAxisMax==1)
    YMin = 1.0;
  else if(ADAQSettings->FindBackground and ADAQSettings->PlotLessBackground)
    YMin = (Spectrum_H->GetMaximumBin() * (1-ADAQSettings->YAxisMax)) - (Spectrum_H->GetMaximumBin()*0.8);
  else
    YMin = Spectrum_H->GetBinContent(Spectrum_H->GetMaximumBin()) * (1-ADAQSettings->YAxisMax);
  
  YMax = Spectrum_H->GetBinContent(Spectrum_H->GetMaximumBin()) * (1-ADAQSettings->YAxisMin) * 1.05;
  
  Spectrum_H->SetMinimum(YMin);
  Spectrum_H->SetMaximum(YMax);

  
  /////////////////
  // Spectrum title

  string Title, XTitle, YTitle;
  
  if(ADAQSettings->OverrideGraphicalDefault){
    Title = ADAQSettings->PlotTitle;
    XTitle = ADAQSettings->XAxisTitle;
    YTitle = ADAQSettings->YAxisTitle;
  }
  else if(ComputationMgr->GetACRONYMFileLoaded()){
    Title = "ACRONYM Spectrum";    
    
    if(ADAQSettings->ACROSpectrumTypeEnergy)
      XTitle = "Energy [keV]";
    else if(ADAQSettings->ACROSpectrumTypeScintCreated)
      XTitle = "Scintillation photons created [#]";
    else if(ADAQSettings->ACROSpectrumTypeScintCounted)
      XTitle = "Scintillation photons detected [#]";
    
    YTitle = "Counts";
  }
  else{
    Title = "ADAQ Spectrum";
    XTitle = "Pulse units [ADC]";
    YTitle = "Counts";
  }

  // Get the desired axes divisions
  int XDivs = ADAQSettings->XDivs;
  int YDivs = ADAQSettings->YDivs;

  
  ///////////////////////
  // Histogram statistics

  Spectrum_H->SetStats(ADAQSettings->HistogramStats);
  
  ////////////////////////////////
  // Axis and graphical attributes

  gPad->SetGrid(ADAQSettings->CanvasGrid, ADAQSettings->CanvasGrid);
  gPad->SetLogx(ADAQSettings->CanvasXAxisLog);
  gPad->SetLogy(ADAQSettings->CanvasYAxisLog);

  TheCanvas->SetLeftMargin(0.13);
  TheCanvas->SetBottomMargin(0.12);
  TheCanvas->SetRightMargin(0.05);

  Spectrum_H->SetTitle(Title.c_str());

  Spectrum_H->GetXaxis()->SetTitle(XTitle.c_str());
  Spectrum_H->GetXaxis()->SetTitleSize(ADAQSettings->XSize);
  Spectrum_H->GetXaxis()->SetLabelSize(ADAQSettings->XSize);
  Spectrum_H->GetXaxis()->SetTitleOffset(ADAQSettings->XOffset);
  Spectrum_H->GetXaxis()->CenterTitle();
  Spectrum_H->GetXaxis()->SetNdivisions(XDivs, true);

  Spectrum_H->GetYaxis()->SetTitle(YTitle.c_str());
  Spectrum_H->GetYaxis()->SetTitleSize(ADAQSettings->YSize);
  Spectrum_H->GetYaxis()->SetLabelSize(ADAQSettings->YSize);
  Spectrum_H->GetYaxis()->SetTitleOffset(ADAQSettings->YOffset);
  Spectrum_H->GetYaxis()->CenterTitle();
  Spectrum_H->GetYaxis()->SetNdivisions(YDivs, true);

  Spectrum_H->SetLineColor(SpectrumLineColor);
  Spectrum_H->SetLineWidth(ADAQSettings->SpectrumLineWidth);

  /////////////////////////
  // Plot the main spectrum

  // "HIST" is required to prevent forced drawing of error bars style
  // since the TH1::Sumw2() function is called during calculationg of
  // the background spectrum for proper error propagation

  string DrawString;
  if(ADAQSettings->SpectrumBars){
    Spectrum_H->SetFillStyle(4100);
    Spectrum_H->SetFillColor(SpectrumLineColor);
    DrawString = "HIST B";
  }
  else if(ADAQSettings->SpectrumCurve){
    Spectrum_H->SetFillStyle(4000);
    DrawString = "HIST C";
  }
  else if(ADAQSettings->SpectrumMarkers){
    Spectrum_H->SetMarkerStyle(24);
    Spectrum_H->SetMarkerColor(SpectrumLineColor);
    Spectrum_H->SetMarkerSize(1.0);
    DrawString = "HIST P";
  }
  else if (ADAQSettings->SpectrumError){
    Spectrum_H->SetMarkerStyle(24);
    Spectrum_H->SetMarkerColor(SpectrumLineColor);
    Spectrum_H->SetMarkerSize(0.5);
    gStyle->SetEndErrorSize(5);
    
    DrawString = "E1";
  }
  
  Spectrum_H->Draw(DrawString.c_str());

  // Overplot a thin curve on the error bars to help the user's eye
  // make sense of what is typically difficult-to-interpret data
  if(ADAQSettings->SpectrumError){
    TH1F *SpectrumOverplot_H = (TH1F *)Spectrum_H->Clone("SpectrumOverplot_H");
    SpectrumOverplot_H->SetLineColor(SpectrumLineColor);
    SpectrumOverplot_H->SetLineWidth(1);
    SpectrumOverplot_H->Draw("C SAME");
  }
  
  ////////////////////////////////////////////
  // Overlay the background spectra if desired
  if(ADAQSettings->FindBackground and ADAQSettings->PlotWithBackground){
    TH1F *SpectrumBackground_H = ComputationMgr->GetSpectrumBackground();
    SpectrumBackground_H->GetXaxis()->SetRangeUser(XMin, XMax);
    SpectrumBackground_H->Draw("C SAME");
  }
  
  if(ADAQSettings->SpectrumFindIntegral){
    TH1F *SpectrumIntegral_H = ComputationMgr->GetSpectrumIntegral();

    SpectrumIntegral_H->SetLineColor(SpectrumLineColor);
    SpectrumIntegral_H->SetLineWidth(ADAQSettings->SpectrumLineWidth);
    SpectrumIntegral_H->SetFillColor(SpectrumFillColor);
    SpectrumIntegral_H->SetFillStyle(ADAQSettings->SpectrumFillStyle);
    SpectrumIntegral_H->Draw("HIST B SAME");
    SpectrumIntegral_H->Draw("HIST C SAME");
  }
    
  if(ADAQSettings->SpectrumUseGaussianFit){
    TF1 *SpectrumFit_F = ComputationMgr->GetSpectrumFit();
    SpectrumFit_F->Draw("HIST SAME");
  }
  
  // Update the canvas
  TheCanvas->Update();
  
  // Set the class member int that tells the code what is currently
  // plotted on the embedded canvas. This is important for influencing
  // the behavior of the vertical and horizontal double sliders used
  // to "zoom" on the canvas contents
  CanvasContentType = zSpectrum;
}


// Method to extract the digitized data on the specified data channel
// and store it into a TH1F object as a "raw" waveform. Note that the
// baseline must be calculated in this method even though it is not
// used to operate on the waveform
void AAGraphics::PlotPSDHistogram()
{
  TH2F *PSDHistogram_H = ComputationMgr->GetPSDHistogram();
  
  // Check to ensure that the PSD histogram object exists!
  if(!PSDHistogram_H){
    //    CreateMessageBox("A valid PSDHistogram object was not found! PSD histogram plotting will abort!","Stop");
    return;
  }

  // If the PSD histogram has zero events then alert the user and
  // abort plotting. This can happen, for example, if the PSD channel
  // was incorrectly set to an "empty" data channel
  if(PSDHistogram_H->GetEntries() == 0){
    //    CreateMessageBox("The PSD histogram had zero entries! Recheck PSD settings and take another whirl around the merry-go-round!","Stop");
    return;
  }
  
  //////////////////////
  // X and Y axis ranges
  
  double XMin = PSDHistogram_H->GetXaxis()->GetXmax() * ADAQSettings->XAxisMin;
  double XMax = PSDHistogram_H->GetXaxis()->GetXmax() * ADAQSettings->XAxisMax;
  PSDHistogram_H->GetXaxis()->SetRangeUser(XMin, XMax);
  
  double YMin = PSDHistogram_H->GetYaxis()->GetXmax() * (1-ADAQSettings->YAxisMax);
  double YMax = PSDHistogram_H->GetYaxis()->GetXmax() * (1-ADAQSettings->YAxisMin);
  PSDHistogram_H->GetYaxis()->SetRangeUser(YMin, YMax);
  
  string Title, XTitle, YTitle, ZTitle, PaletteTitle;

  if(ADAQSettings->OverrideGraphicalDefault){
    Title = ADAQSettings->PlotTitle;
    XTitle = ADAQSettings->XAxisTitle;
    YTitle = ADAQSettings->YAxisTitle;
    ZTitle = ADAQSettings->ZAxisTitle;
    PaletteTitle = ADAQSettings->PaletteTitle;
  }
  else{
    Title = "Pulse Shape Discrimination Integrals";
    XTitle = "Waveform total integral [ADC]";
    YTitle = "Waveform tail integral [ADC]";
    ZTitle = "Number of waveforms";
    PaletteTitle ="";
  }

  // Get the desired axes divisions
  int XDivs = ADAQSettings->XDivs;
  int YDivs = ADAQSettings->YDivs;
  int ZDivs = ADAQSettings->ZDivs;

  PSDHistogram_H->SetStats(ADAQSettings->HistogramStats);
  
  TheCanvas->SetLeftMargin(0.13);
  TheCanvas->SetBottomMargin(0.12);
  TheCanvas->SetRightMargin(0.2);

  ////////////////////////////////

  
  // Axis and graphical attributes

  gPad->SetGrid(ADAQSettings->CanvasGrid, ADAQSettings->CanvasGrid);
  gPad->SetLogx(ADAQSettings->CanvasXAxisLog);
  gPad->SetLogy(ADAQSettings->CanvasYAxisLog);
  gPad->SetLogz(ADAQSettings->CanvasZAxisLog);

  PSDHistogram_H->SetTitle(Title.c_str());
  
  PSDHistogram_H->GetXaxis()->SetTitle(XTitle.c_str());
  PSDHistogram_H->GetXaxis()->SetTitleSize(ADAQSettings->XSize);
  PSDHistogram_H->GetXaxis()->SetLabelSize(ADAQSettings->XSize);
  PSDHistogram_H->GetXaxis()->SetTitleOffset(ADAQSettings->XOffset);
  PSDHistogram_H->GetXaxis()->CenterTitle();
  PSDHistogram_H->GetXaxis()->SetNdivisions(XDivs, true);

  PSDHistogram_H->GetYaxis()->SetTitle(YTitle.c_str());
  PSDHistogram_H->GetYaxis()->SetTitleSize(ADAQSettings->YSize);
  PSDHistogram_H->GetYaxis()->SetLabelSize(ADAQSettings->YSize);
  PSDHistogram_H->GetYaxis()->SetTitleOffset(ADAQSettings->YOffset);
  PSDHistogram_H->GetYaxis()->CenterTitle();
  PSDHistogram_H->GetYaxis()->SetNdivisions(YDivs, true);

  PSDHistogram_H->GetZaxis()->SetTitle(ZTitle.c_str());
  PSDHistogram_H->GetZaxis()->SetTitleSize(ADAQSettings->ZSize);
  PSDHistogram_H->GetZaxis()->SetLabelSize(ADAQSettings->ZSize);
  PSDHistogram_H->GetZaxis()->SetTitleOffset(ADAQSettings->ZOffset);
  PSDHistogram_H->GetZaxis()->CenterTitle();
  PSDHistogram_H->GetZaxis()->SetNdivisions(ZDivs, true);

  switch(ADAQSettings->PSDPlotType){

  case 0:
    PSDHistogram_H->Draw("COL Z");
    break;

  case 1:
    PSDHistogram_H->Draw("LEGO2 0Z");
    break;

  case 2:
    PSDHistogram_H->Draw("SURF3 Z");
    break;

  case 3:
    PSDHistogram_H->SetFillColor(kOrange);
    PSDHistogram_H->Draw("SURF4");
    break;

  case 4:
    PSDHistogram_H->Draw("CONT Z");
    break;
  }


  // Modify the histogram color palette only for the histograms that
  // actually create a palette
  if(ADAQSettings->PSDPlotType != 3){
    
    // The canvas must be updated before the TPaletteAxis is accessed
    TheCanvas->Update();
    
    TPaletteAxis *ColorPalette = (TPaletteAxis *)PSDHistogram_H->GetListOfFunctions()->FindObject("palette");
    ColorPalette->GetAxis()->SetTitle(PaletteTitle.c_str());
    ColorPalette->GetAxis()->SetTitleSize(ADAQSettings->PaletteSize);
    ColorPalette->GetAxis()->SetTitleOffset(ADAQSettings->PaletteOffset);
    ColorPalette->GetAxis()->CenterTitle();
    ColorPalette->GetAxis()->SetLabelSize(ADAQSettings->PaletteSize);
    
    ColorPalette->SetX1NDC(ADAQSettings->PaletteX1);
    ColorPalette->SetX2NDC(ADAQSettings->PaletteX2);
    ColorPalette->SetY1NDC(ADAQSettings->PaletteY1);
    ColorPalette->SetY2NDC(ADAQSettings->PaletteY2);
    
    ColorPalette->Draw("SAME");
  }
  
  if(ADAQSettings->PSDEnableFilterCreation)
    {}//PlotPSDFilter();

  CanvasContentType = zPSDHistogram;
  
  TheCanvas->Update();
}


void AAGraphics::PlotSpectrumDerivative()
{
  TGraph *SpectrumDerivative_G = ComputationMgr->CalculateSpectrumDerivative();

  string Title, XTitle, YTitle;

  if(ADAQSettings->OverrideGraphicalDefault){
    // Assign the titles to strings
    Title = ADAQSettings->PlotTitle;
    XTitle = ADAQSettings->XAxisTitle;
    YTitle = ADAQSettings->YAxisTitle;
  }
  // ... otherwise use the default titles
  else{
    // Assign the default titles
    Title = "Spectrum Derivative";
    XTitle = "Pulse units [ADC]";
    YTitle = "Counts";
  }

  // Get the desired axes divisions
  int XDivs = ADAQSettings->XDivs;
  int YDivs = ADAQSettings->YDivs;


  ///////////////////
  // Logarithmic axes

  gPad->SetLogx(ADAQSettings->CanvasXAxisLog);
  gPad->SetLogy(ADAQSettings->CanvasYAxisLog);

  TheCanvas->SetLeftMargin(0.13);
  TheCanvas->SetBottomMargin(0.12);
  TheCanvas->SetRightMargin(0.05);


  ///////////////////
  // Create the graph

  gStyle->SetEndErrorSize(0);

  SpectrumDerivative_G->SetTitle(Title.c_str());

  SpectrumDerivative_G->GetXaxis()->SetTitle(XTitle.c_str());
  SpectrumDerivative_G->GetXaxis()->SetTitleSize(ADAQSettings->XSize);
  SpectrumDerivative_G->GetXaxis()->SetLabelSize(ADAQSettings->XSize);
  SpectrumDerivative_G->GetXaxis()->SetTitleOffset(ADAQSettings->XOffset);
  SpectrumDerivative_G->GetXaxis()->CenterTitle();
  SpectrumDerivative_G->GetXaxis()->SetNdivisions(XDivs, true);

  SpectrumDerivative_G->GetYaxis()->SetTitle(YTitle.c_str());
  SpectrumDerivative_G->GetYaxis()->SetTitleSize(ADAQSettings->YSize);
  SpectrumDerivative_G->GetYaxis()->SetLabelSize(ADAQSettings->YSize);
  SpectrumDerivative_G->GetYaxis()->SetTitleOffset(ADAQSettings->YOffset);
  SpectrumDerivative_G->GetYaxis()->CenterTitle();
  SpectrumDerivative_G->GetYaxis()->SetNdivisions(YDivs, true);
  
  SpectrumDerivative_G->SetLineColor(2);
  SpectrumDerivative_G->SetLineWidth(2);
  SpectrumDerivative_G->SetMarkerStyle(20);
  SpectrumDerivative_G->SetMarkerSize(1.0);
  SpectrumDerivative_G->SetMarkerColor(2);

 
  //////////////////////
  // X and Y axis limits
  
  double XMin = SpectrumDerivative_G->GetXaxis()->GetXmax() * ADAQSettings->XAxisMin;
  double XMax = SpectrumDerivative_G->GetXaxis()->GetXmax() * ADAQSettings->XAxisMax;
  SpectrumDerivative_G->GetXaxis()->SetRangeUser(XMin,XMax);
  
  // Calculates values that will allow the sliders to span the full
  // range of the derivative that, unlike all the other plotted
  // objects, typically has a substantial negative range
  double MinValue = SpectrumDerivative_G->GetHistogram()->GetMinimum();
  double MaxValue = SpectrumDerivative_G->GetHistogram()->GetMaximum();
  double AbsValue = abs(MinValue) + abs(MaxValue);
  
  double YMin = MinValue + (AbsValue * (1-ADAQSettings->YAxisMax));
  double YMax = MaxValue - (AbsValue * ADAQSettings->YAxisMin);
  
  SpectrumDerivative_G->GetYaxis()->SetRangeUser(YMin, YMax);
    
  if(ADAQSettings->PlotSpectrumDerivativeError){
    SpectrumDerivative_G->SetLineColor(1);
    SpectrumDerivative_G->Draw("AP");
  }
  else
    SpectrumDerivative_G->Draw("ALP");
  
  // Set the class member int denoting that the canvas now contains
  // only a spectrum derivative
  CanvasContentType = zSpectrumDerivative;

  TheCanvas->Update();
}


void AAGraphics::PlotCalibration(int Channel)
{
  vector<TGraph *> SpectraCalibrations = ComputationMgr->GetSpectraCalibrations();
  
  stringstream ss;
  ss << "Spectrum calibration TGraph for channel[" << Channel << "]";
  string Title = ss.str();
  
  SpectraCalibrations[Channel]->SetTitle(Title.c_str());
  
  SpectraCalibrations[Channel]->GetXaxis()->SetTitle("Pulse unit [ADC]");
  SpectraCalibrations[Channel]->GetXaxis()->SetTitleSize(0.05);
  SpectraCalibrations[Channel]->GetXaxis()->SetTitleOffset(1.2);
  SpectraCalibrations[Channel]->GetXaxis()->CenterTitle();
  SpectraCalibrations[Channel]->GetXaxis()->SetLabelSize(0.05);
  
  SpectraCalibrations[Channel]->GetYaxis()->SetTitle("Energy");
  SpectraCalibrations[Channel]->GetYaxis()->SetTitleSize(0.05);
  SpectraCalibrations[Channel]->GetYaxis()->SetTitleOffset(1.2);
  SpectraCalibrations[Channel]->GetYaxis()->CenterTitle();
  SpectraCalibrations[Channel]->GetYaxis()->SetLabelSize(0.05);
  
  SpectraCalibrations[Channel]->SetMarkerSize(2);
  SpectraCalibrations[Channel]->SetMarkerStyle(23);
  SpectraCalibrations[Channel]->SetMarkerColor(1);
  SpectraCalibrations[Channel]->SetLineWidth(2);
  SpectraCalibrations[Channel]->SetLineColor(1);
  SpectraCalibrations[Channel]->Draw("ALP");
  
  TheCanvas->Update();

}

// Horizontal calibration line
void AAGraphics::PlotHCalibrationLine(double Y, bool Refresh)
{ 
  if(Refresh)
    PlotSpectrum();

  double XMin = gPad->GetFrame()->GetX1();
  double XMax = gPad->GetFrame()->GetX2();
  
  HCalibration_L->DrawLine(XMin, Y, XMax, Y);
  
  if(Refresh)
    TheCanvas->Update();
}


// Vertical calibration line
void AAGraphics::PlotVCalibrationLine(double X, bool refresh)
{
  if(refresh)
    PlotSpectrum();
  
  double YMin = gPad->GetFrame()->GetY1();
  double YMax = gPad->GetFrame()->GetY2();
  
  // If the YAxis is in log then {Y1,Y2} must be converted to linear
  // scale in order to correctly draw the line
  if(gPad->GetLogy()){
    YMin = pow(10, YMin);
    YMax = pow(10, YMax);
  }

  VCalibration_L->DrawLine(X, YMin, X, YMax);

  if(refresh)
    TheCanvas->Update();
}


// A "cross" of horiz. and vert. calibration lines
void AAGraphics::PlotCalibrationCross(double EdgePos, double HalfHeight)
{
  PlotSpectrum();
  PlotVCalibrationLine(EdgePos, false);
  PlotHCalibrationLine(HalfHeight, false);
  TheCanvas->Update();
}


// A transparent box that encompasses the calibration edge
void AAGraphics::PlotEdgeBoundingBox(double X0, double Y0, double X1, double Y1)
{
  PlotSpectrum();

  if(gPad->GetLogy()){
    Y0 = pow(10, Y0);
    Y1 = pow(10, Y1);
  }

  EdgeBoundingBox_B->DrawBox(X0, Y0, X1, Y1);
  TheCanvas->Update();
}


void AAGraphics::PlotEALine(double X, double Error, bool ErrorBox, bool EscapePeaks)
{
  PlotSpectrum();
  
  double YMin = gPad->GetFrame()->GetY1();
  double YMax = gPad->GetFrame()->GetY2();
  
  // If the YAxis is in log then {Y1,Y2} must be converted to linear
  // scale in order to correctly draw the line
  if(gPad->GetLogy()){
    YMin = pow(10, YMin);
    YMax = pow(10, YMax);
  }
  
  EALine_L->DrawLine(X, YMin, X, YMax);
  
  // Convert error from % to decimal
  Error *= 0.01;
  
  if(ErrorBox)
    EABox_B->DrawBox(X*(1-Error), YMin, X*(1+Error), YMax);
  
  // The first and double escape peak energy differences below the
  // full energy gamma energy deposition peak. Be sure to account for
  // the user's calibration units, keV or MeV.

  double Peak0 = 0.511; // [MeV]
  double Peak1 = 1.022; // [MeV]
  if(ADAQSettings->EnergyUnit == 0){
    Peak0 *= 1000;
    Peak1 *= 1000;
  }

  if(EscapePeaks){
    EALine_L->DrawLine(X-Peak0, YMin, X-Peak0, YMax);
    EALine_L->DrawLine(X-Peak1, YMin, X-Peak1, YMax);
  }
  
  TheCanvas->Update();
}



void AAGraphics::PlotPSDFilter()
{
  vector<TGraph *> PSDFilters = ComputationMgr->GetPSDFilters();

  int PSDChannel = ADAQSettings->PSDChannel;

  PSDFilters[PSDChannel]->SetLineColor(2);
  PSDFilters[PSDChannel]->SetLineWidth(2);
  PSDFilters[PSDChannel]->SetMarkerStyle(20);
  PSDFilters[PSDChannel]->SetMarkerColor(2);
  PSDFilters[PSDChannel]->Draw("LP SAME");
  
  TheCanvas->Update();
}


void AAGraphics::PlotPSDHistogramSlice(int XPixel, int YPixel)
{
  TH1D *PSDHistogramSlice_H = ComputationMgr->GetPSDHistogramSlice();

  ////////////////////
  // Canvas assignment

  string SliceCanvasName = "PSDSlice_C";
  string SliceHistogramName = "PSDSlice_H";

  // Get the list of current canvas objects
  TCanvas *PSDSlice_C = (TCanvas *)gROOT->GetListOfCanvases()->FindObject(SliceCanvasName.c_str());

  // If the canvas then delete the contents to prevent memory leaks
  if(PSDSlice_C)
    delete PSDSlice_C->GetPrimitive(SliceHistogramName.c_str());
  
  // ... otherwise, create a new canvas
  else{
    PSDSlice_C = new TCanvas(SliceCanvasName.c_str(), "PSD Histogram Slice", 700, 500, 600, 400);
    PSDSlice_C->SetGrid(ADAQSettings->CanvasGrid, ADAQSettings->CanvasGrid);
    PSDSlice_C->SetLeftMargin(0.13);
    PSDSlice_C->SetBottomMargin(0.13);
  }

  /////////////////////////
  // Assign the axis titles

  // Ensure that the 2D PSD histogram canvas is active in order to
  // extract the correct X and Y values in ADC
  TheCanvas->cd();

  string Title, XTitle;
  stringstream ss;
    
  if(ADAQSettings->PSDXSlice){

    double XPosInADC = gPad->AbsPixeltoX(XPixel);

    ss << "PSDHistogram X slice at " << XPosInADC << " ADC";

    Title = ss.str();
    XTitle = "PSD Tail Integral [ADC]";
  }
  else if(ADAQSettings->PSDYSlice){
    double YPosInADC = gPad->AbsPixeltoY(YPixel);

    ss << "PSDHistogram Y slice at " << YPosInADC << " ADC";
    Title == ss.str();
    XTitle = "PSD Total Integral [ADC]";
  }

  /////////////////////////////////
  // Set slice histogram attributes

  // Ensure that the PSD slice canvas is now active
  PSDSlice_C->cd();
    
  PSDHistogramSlice_H->SetName(SliceHistogramName.c_str());
  PSDHistogramSlice_H->SetTitle(Title.c_str());

  PSDHistogramSlice_H->GetXaxis()->SetTitle(XTitle.c_str());
  PSDHistogramSlice_H->GetXaxis()->SetTitleSize(0.06);
  PSDHistogramSlice_H->GetXaxis()->SetTitleOffset(1.1);
  PSDHistogramSlice_H->GetXaxis()->SetLabelSize(0.06);
  PSDHistogramSlice_H->GetXaxis()->SetNdivisions(505);
  PSDHistogramSlice_H->GetXaxis()->CenterTitle();
  
  PSDHistogramSlice_H->GetYaxis()->SetTitle("Counts");
  PSDHistogramSlice_H->GetYaxis()->SetTitleSize(0.06);
  PSDHistogramSlice_H->GetYaxis()->SetTitleOffset(1.1);
  PSDHistogramSlice_H->GetYaxis()->SetLabelSize(0.06);
  PSDHistogramSlice_H->GetYaxis()->SetNdivisions(505);
  PSDHistogramSlice_H->GetYaxis()->CenterTitle();
  
  PSDHistogramSlice_H->SetFillColor(SpectrumLineColor);
  PSDHistogramSlice_H->Draw("B");
  
  // Update the standalone canvas
  PSDSlice_C->Update();

  gPad->GetCanvas()->FeedbackMode(kFALSE);
  
  // Reset the main embedded canvas to active
  TheCanvas->cd();
}


void AAGraphics::SetWaveformColor()
{
  ColorToSet = zWaveformColor;
  CreateColorWheel();
}


void AAGraphics::SetSpectrumLineColor()
{
  ColorToSet = zSpectrumLineColor;
  CreateColorWheel();
}


void AAGraphics::SetSpectrumFillColor()
{
  ColorToSet = zSpectrumFillColor;
  CreateColorWheel();
}


void AAGraphics::CreateColorWheel()
{
  // Create and draw the standard ROOT color wheel

  ColorWheel = new TColorWheel;
  ColorWheel->Draw();

  // In order to allow the user to select colors via the mouse, get
  // the canvas and connect it the AAGraphics::PickColor() slot

  TCanvas *ColorWheelCanvas = (TCanvas *)ColorWheel->GetCanvas();
  ColorWheelCanvas->Connect("ProcessedEvent(int, int, int, TObject *)", "AAGraphics", this, "PickColor(int, int, int, TObject *)");

  // Obtain a pointer to the default window (a TRootCanvas class,
  // which is derived from TGWindow) containing the color wheel. This
  // is not exactly intuitive, but the method works by iterating over
  // the list of windows to find the only TRootCanvas (which contains
  // the TColorWheel object) in the list.

  TIter next(gClient->GetListOfWindows());
  TObject *Object;
  TRootCanvas *Window;

  while( (Object = next()) ){
    if(Object->InheritsFrom(TRootCanvas::Class()))
      Window = (TRootCanvas *)gClient->GetListOfWindows()->FindObject(Object);
  }

  gClient->WaitFor(Window);
}


void AAGraphics::PickColor(int EventID, int XPixel, int YPixel, TObject *Selected)
{
  int PickedColor = 0;
  if(EventID == 1){
    PickedColor = ColorWheel->GetColor(XPixel, YPixel);
    TCanvas *ColorWheelCanvas = (TCanvas *)gROOT->FindObject("wheel");
    
    if(PickedColor > 0){

      switch(ColorToSet){

      case zWaveformColor:
	WaveformColor = PickedColor;
	break;

      case zSpectrumLineColor:
	SpectrumLineColor = PickedColor;
	break;

      case zSpectrumFillColor:
	SpectrumFillColor = PickedColor;
	break;

      default:
	break;
      }
      ColorWheelCanvas->Close();
    }
  }
}
<|MERGE_RESOLUTION|>--- conflicted
+++ resolved
@@ -208,14 +208,8 @@
   double YMin, YMax, YAxisSize;
   
   if(ADAQSettings->CanvasYAxisLog){
-<<<<<<< HEAD
     YMin = 16383 * (1 - ADAQSettings->YAxisMax);
     YMax = 16383 * (1 - ADAQSettings->YAxisMin);
-=======
-    YMin = 16100 * (1 - ADAQSettings->YAxisMax);
-    YMax = 16100 * (1 - ADAQSettings->YAxisMin);
->>>>>>> ad0b2e4c
-    
     if(YMin == 0)
       YMin = 0.05;
   }
@@ -224,13 +218,8 @@
     YMax = Waveform_H->GetBinContent(Waveform_H->GetMaximumBin()) + 10;
   }
   else{
-<<<<<<< HEAD
     YMin = (16383 * (1 - ADAQSettings->YAxisMax))-30;
     YMax = 16383 * (1 - ADAQSettings->YAxisMin);
-=======
-    YMin = (16100 * (1 - ADAQSettings->YAxisMax))-30;
-    YMax = 16100 * (1 - ADAQSettings->YAxisMin);
->>>>>>> ad0b2e4c
   }
 
   YAxisSize = YMax - YMin;
